use log::{error};

use std::sync::{Arc};
use std::net::ToSocketAddrs;
use std::net::SocketAddr;

use futures::{Future};
use futures::stream::Stream;

use tower_h2;
use tower_util::MakeService;
use tower_grpc::Request;

use tokio_rustls::client::TlsStream;
use tokio_rustls::{rustls::ClientConfig, TlsConnector};

use tokio::executor::DefaultExecutor;
use tokio::net::tcp::TcpStream;

use zcash_primitives::transaction::{TxId};

use crate::grpc_client::{ChainSpec, BlockId, BlockRange, RawTransaction, 
                         TransparentAddressBlockFilter, TxFilter, Empty, LightdInfo};
use crate::grpc_client::client::CompactTxStreamer;

mod danger {
    use rustls;
    use webpki;

    pub struct NoCertificateVerification {}

    impl rustls::ServerCertVerifier for NoCertificateVerification {
        fn verify_server_cert(&self,
                              _roots: &rustls::RootCertStore,
                              _presented_certs: &[rustls::Certificate],
                              _dns_name: webpki::DNSNameRef<'_>,
                              _ocsp: &[u8]) -> Result<rustls::ServerCertVerified, rustls::TLSError> {
            Ok(rustls::ServerCertVerified::assertion())
        }
    }
}

/// A Secure (https) grpc destination.
struct Dst {
    addr:        SocketAddr, 
    host:        String,
    no_cert:     bool,
}

impl tower_service::Service<()> for Dst {
    type Response = TlsStream<TcpStream>;
    type Error = ::std::io::Error;
    type Future = Box<dyn Future<Item = TlsStream<TcpStream>, Error = ::std::io::Error> + Send>;

    fn poll_ready(&mut self) -> futures::Poll<(), Self::Error> {
        Ok(().into())
    }

    fn call(&mut self, _: ()) -> Self::Future {
        let mut config = ClientConfig::new();


        config.alpn_protocols.push(b"h2".to_vec());
        config.root_store.add_server_trust_anchors(&webpki_roots::TLS_SERVER_ROOTS);
        
        if self.no_cert {
            config.dangerous()
                .set_certificate_verifier(Arc::new(danger::NoCertificateVerification {}));
        }

        let config = Arc::new(config);
        let tls_connector = TlsConnector::from(config);

        let addr_string_local = self.host.clone();

        let domain = match webpki::DNSNameRef::try_from_ascii_str(&addr_string_local) {
            Ok(d)  => d,
            Err(_) => webpki::DNSNameRef::try_from_ascii_str("localhost").unwrap()
        };
        let domain_local = domain.to_owned();

        let stream = TcpStream::connect(&self.addr).and_then(move |sock| {
            sock.set_nodelay(true).unwrap();
            tls_connector.connect(domain_local.as_ref(), sock)
        })
            .map(move |tcp| tcp);

        Box::new(stream)
    }
}

// Same implementation but without TLS. Should make it straightforward to run without TLS
// when testing on local machine
//
// impl tower_service::Service<()> for Dst {
//     type Response = TcpStream;
//     type Error = ::std::io::Error;
//     type Future = Box<dyn Future<Item = TcpStream, Error = ::std::io::Error> + Send>;
//
//     fn poll_ready(&mut self) -> futures::Poll<(), Self::Error> {
//         Ok(().into())
//     }
//
//     fn call(&mut self, _: ()) -> Self::Future {
//         let mut config = ClientConfig::new();
//         config.alpn_protocols.push(b"h2".to_vec());
//         config.root_store.add_server_trust_anchors(&webpki_roots::TLS_SERVER_ROOTS);
//
//         let stream = TcpStream::connect(&self.addr)
//             .and_then(move |sock| {
//                 sock.set_nodelay(true).unwrap();
//                 Ok(sock)
//             });
//         Box::new(stream)
//     }
// }


macro_rules! make_grpc_client {
    ($protocol:expr, $host:expr, $port:expr, $nocert:expr) => {{
        let uri: http::Uri = format!("{}://{}", $protocol, $host).parse().unwrap();

        let addr = format!("{}:{}", $host, $port)
            .to_socket_addrs()
            .unwrap()
            .next()
            .unwrap();

        let h2_settings = Default::default();
        let mut make_client = tower_h2::client::Connect::new(Dst {addr, host: $host.to_string(), no_cert: $nocert}, h2_settings, DefaultExecutor::current());

        make_client
            .make_service(())
            .map_err(|e| { format!("HTTP/2 connection failed; err={:?}.\nIf you're connecting to a local server, please pass --dangerous to trust the server without checking its TLS certificate", e) })
            .and_then(move |conn| {
                let conn = tower_request_modifier::Builder::new()
                    .set_origin(uri)
                    .build(conn)
                    .unwrap();

                CompactTxStreamer::new(conn)
                    // Wait until the client is ready...
                    .ready()
                    .map_err(|e| { format!("client closed: {:?}", e) })
            })
    }};
}


// ==============
// GRPC code
// ==============

pub fn get_info(uri: http::Uri, no_cert: bool) -> Result<LightdInfo, String> {
    let runner = make_grpc_client!(uri.scheme_str().unwrap(), uri.host().unwrap(), uri.port_part().unwrap(), no_cert)
        .and_then(move |mut client| {
            client.get_lightd_info(Request::new(Empty{}))
                .map_err(|e| {
                    format!("ERR = {:?}", e)
                })
                .and_then(move |response| {
                    Ok(response.into_inner())
                })
                .map_err(|e| {
                    format!("ERR = {:?}", e)
                })
        });

    tokio::runtime::current_thread::Runtime::new().unwrap().block_on(runner)
}


pub fn fetch_blocks<F : 'static + std::marker::Send>(uri: &http::Uri, start_height: u64, end_height: u64, no_cert: bool, mut c: F)
    where F : FnMut(&[u8], u64) {
    let runner = make_grpc_client!(uri.scheme_str().unwrap(), uri.host().unwrap(), uri.port_part().unwrap(), no_cert)
        .and_then(move |mut client| {
            let bs = BlockId{ height: start_height, hash: vec!()};
            let be = BlockId{ height: end_height,   hash: vec!()};

            let br = Request::new(BlockRange{ start: Some(bs), end: Some(be)});
            client
                .get_block_range(br)
                .map_err(|e| {
                    format!("RouteChat request failed; err={:?}", e)
                })
                .and_then(move |response| {
                    let inbound = response.into_inner();
                    inbound.for_each(move |b| {
                        use prost::Message;
                        let mut encoded_buf = vec![];

                        b.encode(&mut encoded_buf).unwrap();
                        c(&encoded_buf, b.height);

                        Ok(())
                    })
                    .map_err(|e| format!("gRPC inbound stream error: {:?}", e))
                })
        });

    match tokio::runtime::current_thread::Runtime::new().unwrap().block_on(runner) {
        Ok(_)  => {}, // The result is processed in callbacks, so nothing to do here
        Err(e) => {
            error!("Error while executing fetch_blocks: {}", e);
            eprintln!("{}", e);
        }
    };
}

pub fn fetch_transparent_txids<F : 'static + std::marker::Send>(uri: &http::Uri, address: String, 
    start_height: u64, end_height: u64, no_cert: bool, c: F)
        where F : Fn(&[u8], u64) {
    let runner = make_grpc_client!(uri.scheme_str().unwrap(), uri.host().unwrap(), uri.port_part().unwrap(), no_cert)
        .and_then(move |mut client| {
            let start = Some(BlockId{ height: start_height, hash: vec!()});
            let end   = Some(BlockId{ height: end_height,   hash: vec!()});

            let br = Request::new(TransparentAddressBlockFilter{ address, range: Some(BlockRange{start, end}) });

            client
                .get_address_txids(br)
                .map_err(|e| {
                    format!("RouteChat request failed; err={:?}", e)
                })
                .and_then(move |response| {
                    let inbound = response.into_inner();
                    inbound.for_each(move |tx| {
                        //let tx = Transaction::read(&tx.into_inner().data[..]).unwrap();
                        c(&tx.data, tx.height);

                        Ok(())
                    })
                    .map_err(|e| format!("gRPC inbound stream error: {:?}", e))
                })
        });

    match tokio::runtime::current_thread::Runtime::new().unwrap().block_on(runner) {
        Ok(_)  => {}, // The result is processed in callbacks, so nothing to do here
        Err(e) => {
            error!("Error while executing fetch_transparent_txids: {}", e);
            eprintln!("{}", e);
        }
    };
}

pub fn fetch_full_tx<F : 'static + std::marker::Send>(uri: &http::Uri, txid: TxId, no_cert: bool, c: F)
        where F : Fn(&[u8]) {
    let runner = make_grpc_client!(uri.scheme_str().unwrap(), uri.host().unwrap(), uri.port_part().unwrap(), no_cert)
        .and_then(move |mut client| {
            let txfilter = TxFilter { block: None, index: 0, hash: txid.0.to_vec() };
            client.get_transaction(Request::new(txfilter))
                    .map_err(|e| {
                    format!("RouteChat request failed; err={:?}", e)
                })
                .and_then(move |response| {
                    c(&response.into_inner().data);

                    Ok(())
                })
                .map_err(|e| { format!("ERR = {:?}", e) })
        });

    match tokio::runtime::current_thread::Runtime::new().unwrap().block_on(runner) {
        Ok(_)  => {}, // The result is processed in callbacks, so nothing to do here
        Err(e) => {
            error!("Error while executing fetch_full_tx: {}", e);
            eprintln!("{}", e);
        }
    };
}

pub fn broadcast_raw_tx(uri: &http::Uri, no_cert: bool, tx_bytes: Box<[u8]>) -> Result<String, String> {
    let runner = make_grpc_client!(uri.scheme_str().unwrap(), uri.host().unwrap(), uri.port_part().unwrap(), no_cert)
        .and_then(move |mut client| {
            client.send_transaction(Request::new(RawTransaction {data: tx_bytes.to_vec(), height: 0}))
                .map_err(|e| {
                    format!("ERR = {:?}", e)
                })
                .and_then(move |response| {
                    let sendresponse = response.into_inner();
                    if sendresponse.error_code == 0 {
                        let mut txid = sendresponse.error_message;
                        if txid.starts_with("\"") && txid.ends_with("\"") {
                            txid = txid[1..txid.len()-1].to_string();
                        }

<<<<<<< HEAD
                        Ok(txid)  
=======
                        Ok(txid)
>>>>>>> be53b808
                    } else {
                        Err(format!("Error: {:?}", sendresponse))
                    }
                })
                .map_err(|e| { format!("ERR = {:?}", e) })
        });

    tokio::runtime::current_thread::Runtime::new().unwrap().block_on(runner)
}

pub fn fetch_latest_block<F : 'static + std::marker::Send>(uri: &http::Uri, no_cert: bool, mut c : F) 
    where F : FnMut(BlockId) {
    let runner = make_grpc_client!(uri.scheme_str().unwrap(), uri.host().unwrap(), uri.port_part().unwrap(), no_cert)
        .and_then(|mut client| {
            client.get_latest_block(Request::new(ChainSpec {}))
            .map_err(|e| { format!("ERR = {:?}", e) })
            .and_then(move |response| {
                c(response.into_inner());
                Ok(())
            })
            .map_err(|e| { format!("ERR = {:?}", e) })
        });

    match tokio::runtime::current_thread::Runtime::new().unwrap().block_on(runner) {
        Ok(_)  => {}, // The result is processed in callbacks, so nothing to do here
        Err(e) => {
            error!("Error while executing fetch_latest_block: {}", e);
            eprintln!("{}", e);
        }
    };
}<|MERGE_RESOLUTION|>--- conflicted
+++ resolved
@@ -284,11 +284,7 @@
                             txid = txid[1..txid.len()-1].to_string();
                         }
 
-<<<<<<< HEAD
-                        Ok(txid)  
-=======
                         Ok(txid)
->>>>>>> be53b808
                     } else {
                         Err(format!("Error: {:?}", sendresponse))
                     }
