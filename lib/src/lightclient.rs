--- conflicted
+++ resolved
@@ -25,17 +25,11 @@
 use crate::SaplingParams;
 use crate::ANCHOR_OFFSET;
 
-<<<<<<< HEAD
+mod checkpoints;
+
 pub const DEFAULT_SERVER: &str = "https://";
 pub const WALLET_NAME: &str    = "silentdragonlite-cli-wallet.dat";
 pub const LOGFILE_NAME: &str   = "silentdragonlite-cli-wallet.debug.log";
-=======
-mod checkpoints;
-
-pub const DEFAULT_SERVER: &str = "https://lightd-main.zecwallet.co:443";
-pub const WALLET_NAME: &str    = "zecwallet-light-wallet.dat";
-pub const LOGFILE_NAME: &str   = "zecwallet-light-wallet.debug.log";
->>>>>>> 11bc928f
 
 
 #[derive(Clone, Debug)]
@@ -125,23 +119,8 @@
         log_path.into_boxed_path()
     }
 
-<<<<<<< HEAD
-    pub fn get_initial_state(&self) -> Option<(u64, &str, &str)> {
-        match &self.chain_name[..] {
-            "test" => Some((105942,
-                        "00000001c0199f329ee03379bf1387856dbab23765da508bf9b9d8d544f212c0",
-                        ""
-                      )),
-            "main" => Some((105944,
-                        "0000000313b0ec7c5a1e9b997ce44a7763b56c5505526c36634a004ed52d7787",
-                        ""
-            )),
-            _ => None
-        }
-=======
     pub fn get_initial_state(&self, height: u64) -> Option<(u64, &str, &str)> {
         checkpoints::get_closest_checkpoint(&self.chain_name, height)
->>>>>>> 11bc928f
     }
 
     pub fn get_server_or_default(server: Option<String>) -> http::Uri {
