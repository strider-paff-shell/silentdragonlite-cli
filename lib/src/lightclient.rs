use crate::lightwallet::LightWallet;

use rand::{rngs::OsRng, seq::SliceRandom};

use std::sync::{Arc, RwLock, Mutex};
use std::sync::atomic::{AtomicU64, AtomicI32, AtomicUsize, Ordering};
use std::path::{Path, PathBuf};
use std::fs::File;
use std::collections::HashMap;
use std::io;
use std::io::prelude::*;
use std::io::{BufReader, BufWriter, Error, ErrorKind};

use protobuf::parse_from_bytes;

use json::{object, array, JsonValue};
use zcash_primitives::transaction::{TxId, Transaction};
use zcash_client_backend::{
    constants::testnet, constants::mainnet, constants::regtest, encoding::encode_payment_address,
};

use log::{info, warn, error, LevelFilter};
use log4rs::append::rolling_file::RollingFileAppender;
use log4rs::encode::pattern::PatternEncoder;
use log4rs::config::{Appender, Config, Root};
use log4rs::filter::threshold::ThresholdFilter;
use log4rs::append::rolling_file::policy::compound::{
    CompoundPolicy,
    trigger::size::SizeTrigger,
    roll::fixed_window::FixedWindowRoller,
};

use crate::grpc_client::{BlockId};
use crate::grpcconnector::{self, *};
use crate::SaplingParams;
use crate::ANCHOR_OFFSET;

mod checkpoints;

pub const DEFAULT_SERVER: &str = "https://hush-lightwallet.de:443";
pub const WALLET_NAME: &str    = "silentdragonlite-wallet.dat";
pub const LOGFILE_NAME: &str   = "silentdragonlite-wallet.debug.log";

#[derive(Clone, Debug)]
pub struct WalletStatus {
    pub is_syncing: bool,
    pub total_blocks: u64,
    pub synced_blocks: u64,
}

impl WalletStatus {
    pub fn new() -> Self {
        WalletStatus {
            is_syncing: false,
            total_blocks: 0,
            synced_blocks: 0
        }
    }
}

#[derive(Clone, Debug)]
pub struct LightClientConfig {
    pub server                      : http::Uri,
    pub chain_name                  : String,
    pub sapling_activation_height   : u64,
    pub consensus_branch_id         : String,
    pub anchor_offset               : u32,
    pub no_cert_verification        : bool,
    pub data_dir                    : Option<String>
}

impl LightClientConfig {

    // Create an unconnected (to any server) config to test for local wallet etc...
    pub fn create_unconnected(chain_name: String, dir: Option<String>) -> LightClientConfig {
        LightClientConfig {
            server                      : http::Uri::default(),
            chain_name                  : chain_name,
            sapling_activation_height   : 0,
            consensus_branch_id         : "".to_string(),
            anchor_offset               : ANCHOR_OFFSET,
            no_cert_verification        : false,
            data_dir                    : dir,
        }
    }

    pub fn create(server: http::Uri, dangerous: bool) -> io::Result<(LightClientConfig, u64)> {
        use std::net::ToSocketAddrs;
        // Test for a connection first
        format!("{}:{}", server.host().unwrap(), server.port_part().unwrap())
            .to_socket_addrs()?
            .next()
            .ok_or(std::io::Error::new(ErrorKind::ConnectionRefused, "Couldn't resolve server!"))?;

        // Do a getinfo first, before opening the wallet
        let info = grpcconnector::get_info(server.clone(), dangerous)
            .map_err(|e| std::io::Error::new(ErrorKind::ConnectionRefused, e))?;

        // Create a Light Client Config
        let config = LightClientConfig {
            server,
            chain_name                  : info.chain_name,
            sapling_activation_height   : info.sapling_activation_height,
            consensus_branch_id         : info.consensus_branch_id,
            anchor_offset               : ANCHOR_OFFSET,
            no_cert_verification        : dangerous,
            data_dir                    : None,
        };

        Ok((config, info.block_height))
    }


    /// Build the Logging config
    pub fn get_log_config(&self) -> io::Result<Config> {
        let window_size = 3; // log0, log1, log2
        let fixed_window_roller =
            FixedWindowRoller::builder().build("zecwallet-light-wallet-log{}",window_size).unwrap();
        let size_limit = 5 * 1024 * 1024; // 5MB as max log file size to roll
        let size_trigger = SizeTrigger::new(size_limit);
        let compound_policy = CompoundPolicy::new(Box::new(size_trigger),Box::new(fixed_window_roller));

        Config::builder()
            .appender(
                Appender::builder()
                    .filter(Box::new(ThresholdFilter::new(LevelFilter::Info)))
                    .build(
                        "logfile",
                        Box::new(
                            RollingFileAppender::builder()
                                .encoder(Box::new(PatternEncoder::new("{d} {l}::{m}{n}")))
                                .build(self.get_log_path(), Box::new(compound_policy))?,
                        ),
                    ),
            )
            .build(
                Root::builder()
                    .appender("logfile")
                    .build(LevelFilter::Debug),
            )
            .map_err(|e|Error::new(ErrorKind::Other, format!("{}", e)))
    }

    pub fn get_zcash_data_path(&self) -> Box<Path> {
        let mut zcash_data_location; 
        if self.data_dir.is_some() {
            zcash_data_location = PathBuf::from(&self.data_dir.as_ref().unwrap());
        } else {
            if cfg!(target_os="macos") || cfg!(target_os="windows") {
                zcash_data_location = dirs::data_dir().expect("Couldn't determine app data directory!");
                zcash_data_location.push("silentdragonlite");
            } else {
                zcash_data_location = dirs::home_dir().expect("Couldn't determine home directory!");
                zcash_data_location.push(".silentdragonlite");
            };

            match &self.chain_name[..] {
                "main" => {},
                "test" => zcash_data_location.push("testnet3"),
                "regtest" => zcash_data_location.push("regtest"),
                c         => panic!("Unknown chain {}", c),
            };
        }
        
       // Create directory if it doesn't exist
        match std::fs::create_dir_all(zcash_data_location.clone()) {
            Ok(_) => zcash_data_location.into_boxed_path(),
            Err(e) => {
                eprintln!("Couldn't create zcash directory!\n{}", e);
                panic!("Couldn't create zcash directory!");
            }
        }
    }

    pub fn get_wallet_path(&self) -> Box<Path> {
        let mut wallet_location = self.get_zcash_data_path().into_path_buf();
        wallet_location.push(WALLET_NAME);
        
        wallet_location.into_boxed_path()
    }

    pub fn wallet_exists(&self) -> bool {
        return self.get_wallet_path().exists()
    }

    pub fn get_log_path(&self) -> Box<Path> {
        let mut log_path = self.get_zcash_data_path().into_path_buf();
        log_path.push(LOGFILE_NAME);

        log_path.into_boxed_path()
    }

    pub fn get_initial_state(&self, height: u64) -> Option<(u64, &str, &str)> {
        checkpoints::get_closest_checkpoint(&self.chain_name, height)
    }

    pub fn get_server_or_default(server: Option<String>) -> http::Uri {
        match server {
            Some(s) => {
                let mut s = if s.starts_with("http") {s} else { "http://".to_string() + &s};
                let uri: http::Uri = s.parse().unwrap();
                if uri.port_part().is_none() {
                    s = s + ":443";
                }
                s
            }
            None    => DEFAULT_SERVER.to_string()
        }.parse().unwrap()
    }

    pub fn get_coin_type(&self) -> u32 {
        match &self.chain_name[..] {
            "main"    => mainnet::COIN_TYPE,
            "test"    => testnet::COIN_TYPE,
            "regtest" => regtest::COIN_TYPE,
            c         => panic!("Unknown chain {}", c)
        }
    }

    pub fn hrp_sapling_address(&self) -> &str {
        match &self.chain_name[..] {
            "main"    => mainnet::HRP_SAPLING_PAYMENT_ADDRESS,
            "test"    => testnet::HRP_SAPLING_PAYMENT_ADDRESS,
            "regtest" => regtest::HRP_SAPLING_PAYMENT_ADDRESS,
            c         => panic!("Unknown chain {}", c)
        }
    }

    pub fn hrp_sapling_private_key(&self) -> &str {
        match &self.chain_name[..] {
            "main"    => mainnet::HRP_SAPLING_EXTENDED_SPENDING_KEY,
            "test"    => testnet::HRP_SAPLING_EXTENDED_SPENDING_KEY,
            "regtest" => regtest::HRP_SAPLING_EXTENDED_SPENDING_KEY,
            c         => panic!("Unknown chain {}", c)
        }
    }

    pub fn base58_pubkey_address(&self) -> [u8; 1] {
        match &self.chain_name[..] {
            "main"    => mainnet::B58_PUBKEY_ADDRESS_PREFIX,
        

            c         => panic!("Unknown chain {}", c)
        }
    }


    pub fn base58_script_address(&self) -> [u8; 1] {
        match &self.chain_name[..] {
            "main"    => mainnet::B58_SCRIPT_ADDRESS_PREFIX,
            

            c         => panic!("Unknown chain {}", c)
        }
    }

    pub fn base58_secretkey_prefix(&self) -> [u8; 1] {
        match &self.chain_name[..] {
            "main"    => [0x80],
            "test"    => [0xEF],
            "regtest" => [0xEF],
            c         => panic!("Unknown chain {}", c)
        }
    }
}

pub struct LightClient {
    pub wallet          : Arc<RwLock<LightWallet>>,

    pub config          : LightClientConfig,

    // zcash-params
    pub sapling_output  : Vec<u8>,
    pub sapling_spend   : Vec<u8>,

    sync_lock           : Mutex<()>,
    sync_status         : Arc<RwLock<WalletStatus>>, // The current syncing status of the Wallet.
}

impl LightClient {
    
    pub fn set_wallet_initial_state(&self, height: u64) {
        use std::convert::TryInto;

        let state = self.config.get_initial_state(height);

        match state {
            Some((height, hash, tree)) => self.wallet.read().unwrap().set_initial_block(height.try_into().unwrap(), hash, tree),
            _ => true,
        };
    }

    fn read_sapling_params(&mut self) {
        // Read Sapling Params
        self.sapling_output.extend_from_slice(SaplingParams::get("sapling-output.params").unwrap().as_ref());
        self.sapling_spend.extend_from_slice(SaplingParams::get("sapling-spend.params").unwrap().as_ref());

    }

    /// Method to create a test-only version of the LightClient
    #[allow(dead_code)]
    pub fn unconnected(seed_phrase: String, dir: Option<String>) -> io::Result<Self> {
        let config = LightClientConfig::create_unconnected("test".to_string(), dir);
        let mut l = LightClient {
                wallet          : Arc::new(RwLock::new(LightWallet::new(Some(seed_phrase), &config, 0)?)),
                config          : config.clone(),
                sapling_output  : vec![], 
                sapling_spend   : vec![],
                sync_lock       : Mutex::new(()),
                sync_status     : Arc::new(RwLock::new(WalletStatus::new())),
            };

        l.set_wallet_initial_state(0);
        l.read_sapling_params();

        info!("Created new wallet!");
        info!("Created LightClient to {}", &config.server);

        Ok(l)
    }

    /// Create a brand new wallet with a new seed phrase. Will fail if a wallet file 
    /// already exists on disk
    pub fn new(config: &LightClientConfig, latest_block: u64) -> io::Result<Self> {
        if config.wallet_exists() {
            return Err(Error::new(ErrorKind::AlreadyExists,
                    "Cannot create a new wallet from seed, because a wallet already exists"));
        }

        let mut l = LightClient {
                wallet          : Arc::new(RwLock::new(LightWallet::new(None, config, latest_block)?)),
                config          : config.clone(),
                sapling_output  : vec![], 
                sapling_spend   : vec![],
                sync_lock       : Mutex::new(()),
                sync_status     : Arc::new(RwLock::new(WalletStatus::new())),
            };

        l.set_wallet_initial_state(latest_block);
        l.read_sapling_params();

        info!("Created new wallet with a new seed!");
        info!("Created LightClient to {}", &config.server);

        Ok(l)
    }

    pub fn new_from_phrase(seed_phrase: String, config: &LightClientConfig, birthday: u64) -> io::Result<Self> {
        if config.wallet_exists() {
            return Err(Error::new(ErrorKind::AlreadyExists,
                    "Cannot create a new wallet from seed, because a wallet already exists"));
        }

        let mut l = LightClient {
                wallet          : Arc::new(RwLock::new(LightWallet::new(Some(seed_phrase), config, birthday)?)),
                config          : config.clone(),
                sapling_output  : vec![], 
                sapling_spend   : vec![],
                sync_lock       : Mutex::new(()),
                sync_status     : Arc::new(RwLock::new(WalletStatus::new())),
            };

        println!("Setting birthday to {}", birthday);
        l.set_wallet_initial_state(birthday);
        l.read_sapling_params();

        info!("Created new wallet!");
        info!("Created LightClient to {}", &config.server);

        Ok(l)
    }

    pub fn read_from_disk(config: &LightClientConfig) -> io::Result<Self> {
        if !config.wallet_exists() {
            return Err(Error::new(ErrorKind::AlreadyExists,
                    format!("Cannot read wallet. No file at {}", config.get_wallet_path().display())));
        }

        let mut file_buffer = BufReader::new(File::open(config.get_wallet_path())?);
            
        let wallet = LightWallet::read(&mut file_buffer, config)?;
        let mut lc = LightClient {
            wallet          : Arc::new(RwLock::new(wallet)),
            config          : config.clone(),
            sapling_output  : vec![], 
            sapling_spend   : vec![],
            sync_lock       : Mutex::new(()),
            sync_status     : Arc::new(RwLock::new(WalletStatus::new())),
        };

        lc.read_sapling_params();

        info!("Read wallet with birthday {}", lc.wallet.read().unwrap().get_first_tx_block());
        info!("Created LightClient to {}", &config.server);

        if crate::lightwallet::bugs::BugBip39Derivation::has_bug(&lc) {
            let m = format!("WARNING!!!\nYour wallet has a bip39derivation bug that's showing incorrect addresses.\nPlease run 'fixbip39bug' to automatically fix the address derivation in your wallet!\nPlease see: https://github.com/adityapk00/silentdragonlite-light-cli/blob/master/bip39bug.md");
             info!("{}", m);
             println!("{}", m);
        }

        Ok(lc)
    }

    pub fn init_logging(&self) -> io::Result<()> {
        // Configure logging first.
        let log_config = self.config.get_log_config()?;
        log4rs::init_config(log_config).map_err(|e| {
            std::io::Error::new(ErrorKind::Other, e)
        })?;

        Ok(())
    }

    pub fn attempt_recover_seed(config: &LightClientConfig) -> Result<String, String> {
        use std::io::prelude::*;
        use byteorder::{LittleEndian, ReadBytesExt,};
        use bip39::{Mnemonic, Language};
        use zcash_primitives::serialize::Vector;

        let mut reader = BufReader::new(File::open(config.get_wallet_path()).unwrap());
        let version = reader.read_u64::<LittleEndian>().unwrap();
        println!("Reading wallet version {}", version);

        let encrypted = if version >= 4 {
            reader.read_u8().unwrap() > 0
        } else {
            false
        };

        if encrypted {
            return Err("The wallet is encrypted!".to_string());
        }

        let mut enc_seed = [0u8; 48];
        if version >= 4 {
            reader.read_exact(&mut enc_seed).unwrap();
        }

        let _nonce = if version >= 4 {
            Vector::read(&mut reader, |r| r.read_u8()).unwrap()
        } else {
            vec![]
        };

        // Seed
        let mut seed_bytes = [0u8; 32];
        reader.read_exact(&mut seed_bytes).unwrap();

        let phrase = Mnemonic::from_entropy(&seed_bytes, Language::English,).unwrap().phrase().to_string();

        Ok(phrase)
    }


    pub fn last_scanned_height(&self) -> u64 {
        self.wallet.read().unwrap().last_scanned_height() as u64
    }

    // Export private keys
    pub fn do_export(&self, addr: Option<String>) -> Result<JsonValue, &str> {
        if !self.wallet.read().unwrap().is_unlocked_for_spending() {
            error!("Wallet is locked");
            return Err("Wallet is locked");
        }

        // Clone address so it can be moved into the closure
        let address = addr.clone();
        let wallet = self.wallet.read().unwrap();
        // Go over all z addresses
        let z_keys = wallet.get_z_private_keys().iter()
            .filter( move |(addr, _)| address.is_none() || address.as_ref() == Some(addr))
            .map( |(addr, pk)|
                object!{
                    "address"     => addr.clone(),
                    "private_key" => pk.clone()
                }
            ).collect::<Vec<JsonValue>>();

        // Clone address so it can be moved into the closure
        let address = addr.clone();

        // Go over all t addresses
        let t_keys = wallet.get_t_secret_keys().iter()
            .filter( move |(addr, _)| address.is_none() || address.as_ref() == Some(addr))
            .map( |(addr, sk)|
                object!{
                    "address"     => addr.clone(),
                    "private_key" => sk.clone(),
                }
            ).collect::<Vec<JsonValue>>();

        let mut all_keys = vec![];
        all_keys.extend_from_slice(&z_keys);
        all_keys.extend_from_slice(&t_keys);

        Ok(all_keys.into())
    }

    pub fn do_address(&self) -> JsonValue {
        let wallet = self.wallet.read().unwrap();

        // Collect z addresses
        let z_addresses = wallet.zaddress.read().unwrap().iter().map( |ad| {
            encode_payment_address(self.config.hrp_sapling_address(), &ad)
        }).collect::<Vec<String>>();

        // Collect t addresses
        let t_addresses = wallet.taddresses.read().unwrap().iter().map( |a| a.clone() )
                            .collect::<Vec<String>>();

        object!{
            "z_addresses" => z_addresses,
            "t_addresses" => t_addresses,
        }
    }

    pub fn do_balance(&self) -> JsonValue {
        let wallet = self.wallet.read().unwrap();

        // Collect z addresses
        let z_addresses = wallet.zaddress.read().unwrap().iter().map( |ad| {
            let address = encode_payment_address(self.config.hrp_sapling_address(), &ad);
            object!{
                "address" => address.clone() ,
                "zbalance" => wallet.zbalance(Some(address.clone())) ,
                "verified_zbalance" => wallet.verified_zbalance(Some(address)) ,
            }
        }).collect::<Vec<JsonValue>>();

        // Collect t addresses
        let t_addresses = wallet.taddresses.read().unwrap().iter().map( |address| {
            // Get the balance for this address
            let balance = wallet.tbalance(Some(address.clone())) ;
            
            object!{
                "address" => address.clone(),
                "balance" => balance,
            }
        }).collect::<Vec<JsonValue>>();

        object!{
            "zbalance"           => wallet.zbalance(None),
            "verified_zbalance"  => wallet.verified_zbalance(None),
            "tbalance"           => wallet.tbalance(None), 
            "z_addresses"        => z_addresses,
            "t_addresses"        => t_addresses,
        }
    }

    pub fn do_save(&self) -> Result<(), String> {        
        // If the wallet is encrypted but unlocked, lock it again.
        {
            let mut wallet = self.wallet.write().unwrap();
            if wallet.is_encrypted() && wallet.is_unlocked_for_spending() {
                match wallet.lock() {
                    Ok(_) => {},
                    Err(e) => {
                        let err = format!("ERR: {}", e);
                        error!("{}", err);
                        return Err(e.to_string());
                    }
                }
            }
        }        

        let mut file_buffer = BufWriter::with_capacity(
            1_000_000, // 1 MB write buffer
            File::create(self.config.get_wallet_path()).unwrap());
        
        match self.wallet.write().unwrap().write(&mut file_buffer) {
            Ok(_) => Ok(()),
            Err(e) => {
                let err = format!("ERR: {}", e);
                error!("{}", err);
                Err(e.to_string())
            }
        }
    }

    pub fn get_server_uri(&self) -> http::Uri {
        self.config.server.clone()
    }

    pub fn do_info(&self) -> String {
        match get_info(self.get_server_uri(), self.config.no_cert_verification) {
            Ok(i) => {
                let o = object!{
                    "version" => i.version,
                    "vendor" => i.vendor,
                    "taddr_support" => i.taddr_support,
                    "chain_name" => i.chain_name,
                    "sapling_activation_height" => i.sapling_activation_height,
                    "consensus_branch_id" => i.consensus_branch_id,
                    "latest_block_height" => i.block_height,
                    "difficulty" => i.difficulty,
                    "longestchain" => i.longestchain,
                    "notarized" => i.notarized,
                };
                o.pretty(2)
            },
            Err(e) => e
        }
    }

    pub fn do_seed_phrase(&self) -> Result<JsonValue, &str> {
        if !self.wallet.read().unwrap().is_unlocked_for_spending() {
            error!("Wallet is locked");
            return Err("Wallet is locked");
        }

        let wallet = self.wallet.read().unwrap();
        Ok(object!{
            "seed"     => wallet.get_seed_phrase(),
            "birthday" => wallet.get_birthday()
        })
    }

    // Return a list of all notes, spent and unspent
    pub fn do_list_notes(&self, all_notes: bool) -> JsonValue {
        let mut unspent_notes: Vec<JsonValue> = vec![];
        let mut spent_notes  : Vec<JsonValue> = vec![];
        let mut pending_notes: Vec<JsonValue> = vec![];

        {
            // Collect Sapling notes
            let wallet = self.wallet.read().unwrap();
            wallet.txs.read().unwrap().iter()
                .flat_map( |(txid, wtx)| {
                    wtx.notes.iter().filter_map(move |nd| 
                        if !all_notes && nd.spent.is_some() {
                            None
                        } else {
                            Some(object!{
                                "created_in_block"   => wtx.block,
                                "datetime"           => wtx.datetime,
                                "created_in_txid"    => format!("{}", txid),
                                "value"              => nd.note.value,
                                "is_change"          => nd.is_change,
                                "address"            => LightWallet::note_address(self.config.hrp_sapling_address(), nd),
                                "spent"              => nd.spent.map(|spent_txid| format!("{}", spent_txid)),
                                "unconfirmed_spent"  => nd.unconfirmed_spent.map(|spent_txid| format!("{}", spent_txid)),
                            })
                        }
                    )
                })
                .for_each( |note| {
                    if note["spent"].is_null() && note["unconfirmed_spent"].is_null() {
                        unspent_notes.push(note);
                    } else if !note["spent"].is_null() {
                        spent_notes.push(note);
                    } else {
                        pending_notes.push(note);
                    }
                });
        }
        
        let mut unspent_utxos: Vec<JsonValue> = vec![];
        let mut spent_utxos  : Vec<JsonValue> = vec![];
        let mut pending_utxos: Vec<JsonValue> = vec![];
        
        {
            let wallet = self.wallet.read().unwrap();
            wallet.txs.read().unwrap().iter()
                .flat_map( |(txid, wtx)| {
                    wtx.utxos.iter().filter_map(move |utxo| 
                        if !all_notes && utxo.spent.is_some() {
                            None
                        } else {
                            Some(object!{
                                "created_in_block"   => wtx.block,
                                "datetime"           => wtx.datetime,
                                "created_in_txid"    => format!("{}", txid),
                                "value"              => utxo.value,
                                "scriptkey"          => hex::encode(utxo.script.clone()),
                                "is_change"          => false, // TODO: Identify notes as change if we send change to taddrs
                                "address"            => utxo.address.clone(),
                                "spent"              => utxo.spent.map(|spent_txid| format!("{}", spent_txid)),
                                "unconfirmed_spent"  => utxo.unconfirmed_spent.map(|spent_txid| format!("{}", spent_txid)),
                            })
                        }
                    )
                })
                .for_each( |utxo| {
                    if utxo["spent"].is_null() && utxo["unconfirmed_spent"].is_null() {
                        unspent_utxos.push(utxo);
                    } else if !utxo["spent"].is_null() {
                        spent_utxos.push(utxo);
                    } else {
                        pending_utxos.push(utxo);
                    }
                });
        }

        let mut res = object!{
            "unspent_notes" => unspent_notes,
            "pending_notes" => pending_notes,
            "utxos"         => unspent_utxos,
            "pending_utxos" => pending_utxos,
        };

        if all_notes {
            res["spent_notes"] = JsonValue::Array(spent_notes);
            res["spent_utxos"] = JsonValue::Array(spent_utxos);
        }

        res
    }

    pub fn do_encryption_status(&self) -> JsonValue {
        let wallet = self.wallet.read().unwrap();
        object!{
            "encrypted" => wallet.is_encrypted(),
            "locked"    => !wallet.is_unlocked_for_spending()
        }
    }

    pub fn do_list_transactions(&self) -> JsonValue {
        let wallet = self.wallet.read().unwrap();

        // Create a list of TransactionItems from wallet txns
        let mut tx_list = wallet.txs.read().unwrap().iter()
            .flat_map(| (_k, v) | {
                let mut txns: Vec<JsonValue> = vec![];

                if v.total_shielded_value_spent + v.total_transparent_value_spent > 0 {
                    // If money was spent, create a transaction. For this, we'll subtract
                    // all the change notes. TODO: Add transparent change here to subtract it also
                    let total_change: u64 = v.notes.iter()
                        .filter( |nd| nd.is_change )
                        .map( |nd| nd.note.value )
                        .sum();

                    // TODO: What happens if change is > than sent ?

                    // Collect outgoing metadata
                    let outgoing_json = v.outgoing_metadata.iter()
                        .map(|om| 
                            object!{
                                "address" => om.address.clone(),
                                "value"   => om.value,
                                "memo"    => LightWallet::memo_str(&Some(om.memo.clone())),
                        })
                        .collect::<Vec<JsonValue>>();                    

                    txns.push(object! {
                        "block_height" => v.block,
                        "datetime"     => v.datetime,
                        "txid"         => format!("{}", v.txid),
                        "amount"       => total_change as i64 
                                            - v.total_shielded_value_spent as i64 
                                            - v.total_transparent_value_spent as i64,
                        "outgoing_metadata" => outgoing_json,
                    });
                } 

                // For each sapling note that is not a change, add a Tx.
                txns.extend(v.notes.iter()
                    .filter( |nd| !nd.is_change )
                    .map ( |nd| 
                        object! {
                            "block_height" => v.block,
                            "datetime"     => v.datetime,
                            "txid"         => format!("{}", v.txid),
                            "amount"       => nd.note.value as i64,
                            "address"      => LightWallet::note_address(self.config.hrp_sapling_address(), nd),
                            "memo"         => LightWallet::memo_str(&nd.memo),
                    })
                );

                // Get the total transparent received
                let total_transparent_received = v.utxos.iter().map(|u| u.value).sum::<u64>();
                if total_transparent_received > v.total_transparent_value_spent {
                    // Create an input transaction for the transparent value as well.
                    txns.push(object!{
                        "block_height" => v.block,
                        "datetime"     => v.datetime,
                        "txid"         => format!("{}", v.txid),
                        "amount"       => total_transparent_received as i64 - v.total_transparent_value_spent as i64,
                        "address"      => v.utxos.iter().map(|u| u.address.clone()).collect::<Vec<String>>().join(","),
                        "memo"         => None::<String>
                    })
                }

                txns
            })
            .collect::<Vec<JsonValue>>();

        // Add in all mempool txns
        tx_list.extend(wallet.mempool_txs.read().unwrap().iter().map( |(_, wtx)| {
            use zcash_primitives::transaction::components::amount::DEFAULT_FEE;
            use std::convert::TryInto;
            
            let amount: u64 = wtx.outgoing_metadata.iter().map(|om| om.value).sum::<u64>();
            let fee: u64 = DEFAULT_FEE.try_into().unwrap();

            // Collect outgoing metadata
            let outgoing_json = wtx.outgoing_metadata.iter()
                .map(|om| 
                    object!{
                        "address" => om.address.clone(),
                        "value"   => om.value,
                        "memo"    => LightWallet::memo_str(&Some(om.memo.clone())),
                }).collect::<Vec<JsonValue>>();                    

            object! {
                "block_height" => wtx.block,
                "datetime"     => wtx.datetime,
                "txid"         => format!("{}", wtx.txid),
                "amount"       => -1 * (fee + amount) as i64,
                "unconfirmed"  => true,
                "outgoing_metadata" => outgoing_json,
            }
        }));

        tx_list.sort_by( |a, b| if a["block_height"] == b["block_height"] {
                                    a["txid"].as_str().cmp(&b["txid"].as_str())
                                } else {
                                    a["block_height"].as_i32().cmp(&b["block_height"].as_i32())
                                }
        );

        JsonValue::Array(tx_list)
    }

    /// Create a new address, deriving it from the seed.
    pub fn do_new_address(&self, addr_type: &str) -> Result<JsonValue, String> {
        if !self.wallet.read().unwrap().is_unlocked_for_spending() {
            error!("Wallet is locked");
            return Err("Wallet is locked".to_string());
        }

        let new_address = {
            let wallet = self.wallet.write().unwrap();

<<<<<<< HEAD
        let new_address = match addr_type {
            "zs" => wallet.add_zaddr(),
            "R" => wallet.add_taddr(),
            _   => {
                let e = format!("Unrecognized address type: {}", addr_type);
                error!("{}", e);
                return Err(e);
=======
            match addr_type {
                "z" => wallet.add_zaddr(),
                "t" => wallet.add_taddr(),
                _   => {
                    let e = format!("Unrecognized address type: {}", addr_type);
                    error!("{}", e);
                    return Err(e);
                }
>>>>>>> 09cbc1fe
            }
        };

        self.do_save()?;

        Ok(array![new_address])
    }

    pub fn clear_state(&self) {
        // First, clear the state from the wallet
        self.wallet.read().unwrap().clear_blocks();

        // Then set the initial block
        self.set_wallet_initial_state(self.wallet.read().unwrap().get_birthday());
        info!("Cleared wallet state");        
    }

    pub fn do_rescan(&self) -> Result<JsonValue, String> {
        if !self.wallet.read().unwrap().is_unlocked_for_spending() {
            warn!("Wallet is locked, new HD addresses won't be added!");
        }
        
        info!("Rescan starting");
        
        self.clear_state();

        // Then, do a sync, which will force a full rescan from the initial state
        let response = self.do_sync(true);

        self.do_save()?;
        info!("Rescan finished");

        response
    }

    /// Return the syncing status of the wallet
    pub fn do_scan_status(&self) -> WalletStatus {
        self.sync_status.read().unwrap().clone()
    }

    pub fn do_sync(&self, print_updates: bool) -> Result<JsonValue, String> {
        // We can only do one sync at a time because we sync blocks in serial order
        // If we allow multiple syncs, they'll all get jumbled up.
        let _lock = self.sync_lock.lock().unwrap();

        // Sync is 3 parts
        // 1. Get the latest block
        // 2. Get all the blocks that we don't have
        // 3. Find all new Txns that don't have the full Tx, and get them as full transactions 
        //    and scan them, mainly to get the memos
        let mut last_scanned_height = self.wallet.read().unwrap().last_scanned_height() as u64;

        // This will hold the latest block fetched from the RPC
        let latest_block_height = Arc::new(AtomicU64::new(0));
        let lbh = latest_block_height.clone();
        fetch_latest_block(&self.get_server_uri(), self.config.no_cert_verification, 
            move |block: BlockId| {
                lbh.store(block.height, Ordering::SeqCst);
            });
        let latest_block = latest_block_height.load(Ordering::SeqCst);
       

        if latest_block < last_scanned_height {
            let w = format!("Server's latest block({}) is behind ours({})", latest_block, last_scanned_height);
            warn!("{}", w);
            return Err(w);
        }

        info!("Latest block is {}", latest_block);

        // Get the end height to scan to.
        let mut end_height = std::cmp::min(last_scanned_height + 1000, latest_block);

        // If there's nothing to scan, just return
        if last_scanned_height == latest_block {
            info!("Nothing to sync, returning");
            return Ok(object!{ "result" => "success" })
        }

        {
            let mut status = self.sync_status.write().unwrap();
            status.is_syncing = true;
            status.synced_blocks = last_scanned_height;
            status.total_blocks = latest_block;
        }

        // Count how many bytes we've downloaded
        let bytes_downloaded = Arc::new(AtomicUsize::new(0));

        let mut total_reorg = 0;

        // Collect all txns in blocks that we have a tx in. We'll fetch all these
        // txs along with our own, so that the server doesn't learn which ones
        // belong to us.
        let all_new_txs = Arc::new(RwLock::new(vec![]));

        // Fetch CompactBlocks in increments
        loop {
            // Collect all block times, because we'll need to update transparent tx
            // datetime via the block height timestamp
            let block_times = Arc::new(RwLock::new(HashMap::new()));

            let local_light_wallet = self.wallet.clone();
            let local_bytes_downloaded = bytes_downloaded.clone();

            let start_height = last_scanned_height + 1;
            info!("Start height is {}", start_height);

            // Show updates only if we're syncing a lot of blocks
            if print_updates && (latest_block - start_height) > 100 {
                print!("Syncing {}/{}\r", start_height, latest_block);
                io::stdout().flush().ok().expect("Could not flush stdout");
            }

            {
                let mut status = self.sync_status.write().unwrap();
                status.is_syncing = true;
                status.synced_blocks = start_height;
                status.total_blocks = latest_block;
            }

            // Fetch compact blocks
            info!("Fetching blocks {}-{}", start_height, end_height);

            let all_txs = all_new_txs.clone();
            let block_times_inner = block_times.clone();

            let last_invalid_height = Arc::new(AtomicI32::new(0));
            let last_invalid_height_inner = last_invalid_height.clone();
            fetch_blocks(&self.get_server_uri(), start_height, end_height, self.config.no_cert_verification,
                move |encoded_block: &[u8], height: u64| {
                    // Process the block only if there were no previous errors
                    if last_invalid_height_inner.load(Ordering::SeqCst) > 0 {
                        return;
                    }

                    // Parse the block and save it's time. We'll use this timestamp for 
                    // transactions in this block that might belong to us.
                    let block: Result<zcash_client_backend::proto::compact_formats::CompactBlock, _>
                                        = parse_from_bytes(encoded_block);
                    match block {
                        Ok(b) => {
                            block_times_inner.write().unwrap().insert(b.height, b.time);
                        },
                        Err(_) => {}
                    }

                    match local_light_wallet.read().unwrap().scan_block(encoded_block) {
                        Ok(block_txns) => {
                            // Add to global tx list
                            all_txs.write().unwrap().extend_from_slice(&block_txns.iter().map(|txid| (txid.clone(), height as i32)).collect::<Vec<_>>()[..]);
                        },
                        Err(invalid_height) => {
                            // Block at this height seems to be invalid, so invalidate up till that point
                            last_invalid_height_inner.store(invalid_height, Ordering::SeqCst);
                        }
                    };

                    local_bytes_downloaded.fetch_add(encoded_block.len(), Ordering::SeqCst);
            });

            // Check if there was any invalid block, which means we might have to do a reorg
            let invalid_height = last_invalid_height.load(Ordering::SeqCst);
            if invalid_height > 0 {
                total_reorg += self.wallet.read().unwrap().invalidate_block(invalid_height);

                warn!("Invalidated block at height {}. Total reorg is now {}", invalid_height, total_reorg);
            }

            // Make sure we're not re-orging too much!
            if total_reorg > (crate::lightwallet::MAX_REORG - 1) as u64 {
                error!("Reorg has now exceeded {} blocks!", crate::lightwallet::MAX_REORG);
                return Err(format!("Reorg has exceeded {} blocks. Aborting.", crate::lightwallet::MAX_REORG));
            } 
            
            if invalid_height > 0 {
                // Reset the scanning heights
                last_scanned_height = (invalid_height - 1) as u64;
                end_height = std::cmp::min(last_scanned_height + 1000, latest_block);

                warn!("Reorg: reset scanning from {} to {}", last_scanned_height, end_height);

                continue;
            }

            // If it got here, that means the blocks are scanning properly now. 
            // So, reset the total_reorg
            total_reorg = 0;

            // We'll also fetch all the txids that our transparent addresses are involved with
            {
                // Copy over addresses so as to not lock up the wallet, which we'll use inside the callback below. 
                let addresses = self.wallet.read().unwrap()
                                    .taddresses.read().unwrap().iter().map(|a| a.clone())
                                    .collect::<Vec<String>>();
                for address in addresses {
                    let wallet = self.wallet.clone();
                    let block_times_inner = block_times.clone();

                    fetch_transparent_txids(&self.get_server_uri(), address, start_height, end_height, self.config.no_cert_verification,
                        move |tx_bytes: &[u8], height: u64| {
                            let tx = Transaction::read(tx_bytes).unwrap();

                            // Scan this Tx for transparent inputs and outputs
                            let datetime = block_times_inner.read().unwrap().get(&height).map(|v| *v).unwrap_or(0);
                            wallet.read().unwrap().scan_full_tx(&tx, height as i32, datetime as u64); 
                        }
                    );
                }
            }           
            
            // Do block height accounting
            last_scanned_height = end_height;
            end_height = last_scanned_height + 1000;

            if last_scanned_height >= latest_block {
                break;
            } else if end_height > latest_block {
                end_height = latest_block;
            }
        }

        if print_updates{
            println!(""); // New line to finish up the updates
        }
        
        info!("Synced to {}, Downloaded {} kB", latest_block, bytes_downloaded.load(Ordering::SeqCst) / 1024);
        {
            let mut status = self.sync_status.write().unwrap();
            status.is_syncing = false;
            status.synced_blocks = latest_block;
            status.total_blocks = latest_block;
        }

        // Get the Raw transaction for all the wallet transactions

        // We need to first copy over the Txids from the wallet struct, because
        // we need to free the read lock from here (Because we'll self.wallet.txs later)
        let mut txids_to_fetch: Vec<(TxId, i32)> = self.wallet.read().unwrap().txs.read().unwrap().values()
                                                        .filter(|wtx| wtx.full_tx_scanned == false)
                                                        .map(|wtx| (wtx.txid.clone(), wtx.block))
                                                        .collect::<Vec<(TxId, i32)>>();

        info!("Fetching {} new txids, total {} with decoy", txids_to_fetch.len(), all_new_txs.read().unwrap().len());
        txids_to_fetch.extend_from_slice(&all_new_txs.read().unwrap()[..]);
        txids_to_fetch.sort();
        txids_to_fetch.dedup();

        let mut rng = OsRng;        
        txids_to_fetch.shuffle(&mut rng);

        // And go and fetch the txids, getting the full transaction, so we can 
        // read the memos
        for (txid, height) in txids_to_fetch {
            let light_wallet_clone = self.wallet.clone();
            info!("Fetching full Tx: {}", txid);

            fetch_full_tx(&self.get_server_uri(), txid, self.config.no_cert_verification, move |tx_bytes: &[u8] | {
                let tx = Transaction::read(tx_bytes).unwrap();

                light_wallet_clone.read().unwrap().scan_full_tx(&tx, height, 0);
            });
        };

        Ok(object!{
            "result" => "success",
            "latest_block" => latest_block,
            "downloaded_bytes" => bytes_downloaded.load(Ordering::SeqCst)
        })
    }

    pub fn do_send(&self, addrs: Vec<(&str, u64, Option<String>)>) -> Result<String, String> {
        if !self.wallet.read().unwrap().is_unlocked_for_spending() {
            error!("Wallet is locked");
            return Err("Wallet is locked".to_string());
        }

        info!("Creating transaction");

        let rawtx = self.wallet.write().unwrap().send_to_address(
            u32::from_str_radix(&self.config.consensus_branch_id, 16).unwrap(), 
            &self.sapling_spend, &self.sapling_output,
            addrs
        );
        
        match rawtx {
            Ok(txbytes)   => broadcast_raw_tx(&self.get_server_uri(), self.config.no_cert_verification, txbytes),
            Err(e)        => Err(format!("Error: No Tx to broadcast. Error was: {}", e))
        }
    }
}

#[cfg(test)]
pub mod tests {
    use lazy_static::lazy_static;
    use tempdir::TempDir;
    use super::{LightClient, LightClientConfig};

    lazy_static!{
        static ref TEST_SEED: String = "youth strong sweet gorilla hammer unhappy congress stamp left stereo riot salute road tag clean toilet artefact fork certain leopard entire civil degree wonder".to_string();
    }

    #[test]
    pub fn test_encrypt_decrypt() {
        let lc = super::LightClient::unconnected(TEST_SEED.to_string(), None).unwrap();

        assert!(!lc.do_export(None).is_err());
        assert!(!lc.do_new_address("zs").is_err());
        assert!(!lc.do_new_address("R").is_err());
        assert_eq!(lc.do_seed_phrase().unwrap()["seed"], TEST_SEED.to_string());

        // Encrypt and Lock the wallet
        lc.wallet.write().unwrap().encrypt("password".to_string()).unwrap();
        assert!(lc.do_export(None).is_err());
        assert!(lc.do_seed_phrase().is_err());
        assert!(lc.do_new_address("R").is_err());
        assert!(lc.do_new_address("zs").is_err());
        assert!(lc.do_send(vec![("zs", 0, None)]).is_err());

        // Do a unlock, and make sure it all works now
        lc.wallet.write().unwrap().unlock("password".to_string()).unwrap();
        assert!(!lc.do_export(None).is_err());
        assert!(!lc.do_seed_phrase().is_err());
<<<<<<< HEAD
        assert!(!lc.do_new_address("R").is_err());
        assert!(!lc.do_new_address("zs").is_err());
=======

        // This will lock the wallet again, so after this, we'll need to unlock again
        assert!(!lc.do_new_address("t").is_err());
        lc.wallet.write().unwrap().unlock("password".to_string()).unwrap();
        
        assert!(!lc.do_new_address("z").is_err());
>>>>>>> 09cbc1fe
    }

    #[test]
    pub fn test_addresses() {
        let lc = super::LightClient::unconnected(TEST_SEED.to_string(), None).unwrap();

        // Add new z and t addresses
            
        let taddr1 = lc.do_new_address("R").unwrap()[0].as_str().unwrap().to_string();
        let taddr2 = lc.do_new_address("R").unwrap()[0].as_str().unwrap().to_string();        
        let zaddr1 = lc.do_new_address("zs").unwrap()[0].as_str().unwrap().to_string();
        let zaddr2 = lc.do_new_address("zs").unwrap()[0].as_str().unwrap().to_string();
        
        let addresses = lc.do_address();
        assert_eq!(addresses["z_addresses"].len(), 3);
        assert_eq!(addresses["z_addresses"][1], zaddr1);
        assert_eq!(addresses["z_addresses"][2], zaddr2);

        assert_eq!(addresses["t_addresses"].len(), 3);
        assert_eq!(addresses["t_addresses"][1], taddr1);
        assert_eq!(addresses["t_addresses"][2], taddr2);
    }

    #[test]
    pub fn test_wallet_creation() {
        // Create a new tmp director
        {
            let tmp = TempDir::new("lctest").unwrap();
            let dir_name = tmp.path().to_str().map(|s| s.to_string());

            // A lightclient to a new, empty directory works.
            let config = LightClientConfig::create_unconnected("test".to_string(), dir_name);
            let lc = LightClient::new(&config, 0).unwrap();
            let seed = lc.do_seed_phrase().unwrap()["seed"].as_str().unwrap().to_string();
            lc.do_save().unwrap();

            // Doing another new will fail, because the wallet file now already exists
            assert!(LightClient::new(&config, 0).is_err());

            // new_from_phrase will not work either, again, because wallet file exists
            assert!(LightClient::new_from_phrase(TEST_SEED.to_string(), &config, 0).is_err());

            // Creating a lightclient to the same dir without a seed should re-read the same wallet
            // file and therefore the same seed phrase
            let lc2 = LightClient::read_from_disk(&config).unwrap();
            assert_eq!(seed, lc2.do_seed_phrase().unwrap()["seed"].as_str().unwrap().to_string());
        }

        // Now, get a new directory, and try to read from phrase
        {
            let tmp = TempDir::new("lctest").unwrap();
            let dir_name = tmp.path().to_str().map(|s| s.to_string());

            let config = LightClientConfig::create_unconnected("test".to_string(), dir_name);

            // read_from_disk will fail, because the dir doesn't exist
            assert!(LightClient::read_from_disk(&config).is_err());

            // New from phrase should work becase a file doesn't exist already
            let lc = LightClient::new_from_phrase(TEST_SEED.to_string(), &config, 0).unwrap();
            assert_eq!(TEST_SEED.to_string(), lc.do_seed_phrase().unwrap()["seed"].as_str().unwrap().to_string());
            lc.do_save().unwrap();

            // Now a new will fail because wallet exists
            assert!(LightClient::new(&config, 0).is_err());
        }
    }

    #[test]
    pub fn test_recover_seed() {
        // Create a new tmp director
        {
            let tmp = TempDir::new("lctest").unwrap();
            let dir_name = tmp.path().to_str().map(|s| s.to_string());

            // A lightclient to a new, empty directory works.
            let config = LightClientConfig::create_unconnected("test".to_string(), dir_name);
            let lc = LightClient::new(&config, 0).unwrap();
            let seed = lc.do_seed_phrase().unwrap()["seed"].as_str().unwrap().to_string();
            lc.do_save().unwrap();

            assert_eq!(seed, LightClient::attempt_recover_seed(&config).unwrap());

            // Now encrypt and save the file
            lc.wallet.write().unwrap().encrypt("password".to_string()).unwrap();
            lc.do_save().unwrap();

            assert!(LightClient::attempt_recover_seed(&config).is_err());
        }
    }

}<|MERGE_RESOLUTION|>--- conflicted
+++ resolved
@@ -833,24 +833,14 @@
         let new_address = {
             let wallet = self.wallet.write().unwrap();
 
-<<<<<<< HEAD
-        let new_address = match addr_type {
-            "zs" => wallet.add_zaddr(),
-            "R" => wallet.add_taddr(),
-            _   => {
-                let e = format!("Unrecognized address type: {}", addr_type);
-                error!("{}", e);
-                return Err(e);
-=======
             match addr_type {
-                "z" => wallet.add_zaddr(),
-                "t" => wallet.add_taddr(),
+                "zs" => wallet.add_zaddr(),
+                "R" => wallet.add_taddr(),
                 _   => {
                     let e = format!("Unrecognized address type: {}", addr_type);
                     error!("{}", e);
                     return Err(e);
                 }
->>>>>>> 09cbc1fe
             }
         };
 
@@ -1174,17 +1164,12 @@
         lc.wallet.write().unwrap().unlock("password".to_string()).unwrap();
         assert!(!lc.do_export(None).is_err());
         assert!(!lc.do_seed_phrase().is_err());
-<<<<<<< HEAD
+
+        // This will lock the wallet again, so after this, we'll need to unlock again
         assert!(!lc.do_new_address("R").is_err());
-        assert!(!lc.do_new_address("zs").is_err());
-=======
-
-        // This will lock the wallet again, so after this, we'll need to unlock again
-        assert!(!lc.do_new_address("t").is_err());
         lc.wallet.write().unwrap().unlock("password".to_string()).unwrap();
         
-        assert!(!lc.do_new_address("z").is_err());
->>>>>>> 09cbc1fe
+        assert!(!lc.do_new_address("zs").is_err());
     }
 
     #[test]
