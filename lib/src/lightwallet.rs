--- conflicted
+++ resolved
@@ -769,14 +769,8 @@
                             None    => true
                         }
                     })
-<<<<<<< HEAD
-                    .map(|nd| if nd.spent.is_none() { nd.note.value } else { 0 })
-                   .sum::<u64>() 
-
-=======
                     .map(|nd| if nd.spent.is_none() && nd.unconfirmed_spent.is_none() { nd.note.value } else { 0 })
                     .sum::<u64>()
->>>>>>> b928d5f0
             })
             .sum::<u64>() as u64
 
