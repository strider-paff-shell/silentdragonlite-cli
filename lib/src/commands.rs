--- conflicted
+++ resolved
@@ -203,89 +203,6 @@
     }
 }
 
-struct EncryptCommand {}
-impl Command for EncryptCommand {
-    fn help(&self) -> String {
-        let mut h = vec![];
-        h.push("Encrypt the wallet with a password");
-        h.push("Note 1: This will encrypt the seed and the sapling and transparent private keys.");
-        h.push("        Use 'unlock' to temporarily unlock the wallet for spending or 'decrypt' ");
-        h.push("        to permanatly remove the encryption");
-        h.push("Note 2: If you forget the password, the only way to recover the wallet is to restore");
-        h.push("        from the seed phrase.");
-        h.push("Usage:");
-        h.push("encrypt password");
-        h.push("");
-        h.push("Example:");
-        h.push("encrypt my_strong_password");
-
-        h.join("\n")
-    }
-
-    fn short_help(&self) -> String {
-        "Encrypt the wallet with a password".to_string()
-    }
-
-    fn exec(&self, args: &[&str], lightclient: &LightClient) -> String {
-        if args.len() != 1 {
-            return self.help();
-        }
-
-        let passwd = args[0].to_string();
-
-        match lightclient.wallet.write().unwrap().encrypt(passwd) {
-            Ok(_)  => object!{ "result" => "success" },
-            Err(e) => object!{
-                "result" => "error",
-                "error"  => e.to_string()
-            }
-        }.pretty(2)
-    }
-}
-
-<<<<<<< HEAD
-struct EncryptCommand {}
-impl Command for EncryptCommand {
-    fn help(&self) -> String {
-        let mut h = vec![];
-        h.push("Encrypt the wallet with a password");
-        h.push("Note 1: This will encrypt the seed and the sapling and transparent private keys.");
-        h.push("        Use 'unlock' to temporarily unlock the wallet for spending or 'decrypt' ");
-        h.push("        to permanatly remove the encryption");
-        h.push("Note 2: If you forget the password, the only way to recover the wallet is to restore");
-        h.push("        from the seed phrase.");
-        h.push("Usage:");
-        h.push("encrypt password");
-        h.push("");
-        h.push("Example:");
-        h.push("encrypt my_strong_password");
-
-        h.join("\n")
-    }
-
-    fn short_help(&self) -> String {
-        "Encrypt the wallet with a password".to_string()
-    }
-
-    fn exec(&self, args: &[&str], lightclient: &LightClient) -> String {
-        if args.len() != 1 {
-            return self.help();
-        }
-
-        let passwd = args[0].to_string();
-
-        match lightclient.wallet.write().unwrap().encrypt(passwd) {
-            Ok(_)  => object!{ "result" => "success" },
-            Err(e) => object!{
-                "result" => "error",
-                "error"  => e.to_string()
-            }
-        }.pretty(2)
-    }
-}
-
-=======
->>>>>>> be53b808
 struct DecryptCommand {}
 impl Command for DecryptCommand {
     fn help(&self) -> String {
@@ -371,11 +288,7 @@
         let mut h = vec![];
         h.push("Send HUSH to a given address");
         h.push("Usage:");
-<<<<<<< HEAD
         h.push("send <address> <amount in puposhis> \"optional_memo\"");
-=======
-        h.push("send <address> <amount in zatoshis> \"optional_memo\"");
->>>>>>> be53b808
         h.push("OR");
         h.push("send '[{'address': <address>, 'amount': <amount in zatoshis>, 'memo': <optional memo>}, ...]'");
         h.push("");
@@ -396,19 +309,11 @@
         // 2 - A single argument in the form of a JSON string that is "[{address: address, value: value, memo: memo},...]"
 
         // 1 - Destination address. T or Z address
-<<<<<<< HEAD
-         if args.len() < 1 || args.len() > 3 {
-            return self.help();
-        }
-
-     // Check for a single argument that can be parsed as JSON
-=======
         if args.len() < 1 || args.len() > 3 {
             return self.help();
         }
 
         // Check for a single argument that can be parsed as JSON
->>>>>>> be53b808
         if args.len() == 1 {
             // Sometimes on the command line, people use "'" for the quotes, which json::parse doesn't
             // understand. So replace it with double-quotes
@@ -421,13 +326,12 @@
                     return format!("{}\n{}", es, self.help());
                 }
             };
-<<<<<<< HEAD
-
-         if !json_args.is_array() {
+
+            if !json_args.is_array() {
                 return format!("Couldn't parse argument as array\n{}", self.help());
             }
 
-                    let maybe_send_args = json_args.members().map( |j| {
+            let maybe_send_args = json_args.members().map( |j| {
                 if !j.has_key("address") || !j.has_key("amount") {
                     Err(format!("Need 'address' and 'amount'\n"))
                 } else {
@@ -455,43 +359,7 @@
             };
 
             let memo = if args.len() == 3 { Some(args[2].to_string()) } else {None};
-
-=======
-
-            if !json_args.is_array() {
-                return format!("Couldn't parse argument as array\n{}", self.help());
-            }
-
-            let maybe_send_args = json_args.members().map( |j| {
-                if !j.has_key("address") || !j.has_key("amount") {
-                    Err(format!("Need 'address' and 'amount'\n"))
-                } else {
-                    Ok((j["address"].as_str().unwrap(), j["amount"].as_u64().unwrap(), j["memo"].as_str().map(|s| s.to_string())))
-                }
-            }).collect::<Result<Vec<(&str, u64, Option<String>)>, String>>();
-
-            let send_args = match maybe_send_args {
-                Ok(a) => a,
-                Err(s) => { return format!("Error: {}\n{}", s, self.help()); }
-            };
-
-            lightclient.do_sync(true);
-            match lightclient.do_send(send_args) {
-                Ok(txid) => { object!{ "txid" => txid } },
-                Err(e)   => { object!{ "error" => e } }
-            }.pretty(2)
-        } else if args.len() == 2 || args.len() == 3 {
-            // Make sure we can parse the amount
-            let value = match args[1].parse::<u64>() {
-                Ok(amt) => amt,
-                Err(e)  => {
-                    return format!("Couldn't parse amount: {}", e);
-                }
-            };
-
-            let memo = if args.len() == 3 { Some(args[2].to_string()) } else {None};
             
->>>>>>> be53b808
             lightclient.do_sync(true);
             match lightclient.do_send(vec!((args[0], value, memo))) {
                 Ok(txid) => { object!{ "txid" => txid } },
@@ -522,11 +390,7 @@
     }
 
     fn exec(&self, _args: &[&str], lightclient: &LightClient) -> String {
-<<<<<<< HEAD
-                match lightclient.do_save() {
-=======
         match lightclient.do_save() {
->>>>>>> be53b808
             Ok(_) => {
                 let r = object!{ "result" => "success" };
                 r.pretty(2)
@@ -724,11 +588,7 @@
     }
 
     fn exec(&self, _args: &[&str], lightclient: &LightClient) -> String {
-<<<<<<< HEAD
-                match lightclient.do_save() {
-=======
         match lightclient.do_save() {
->>>>>>> be53b808
             Ok(_) => {"".to_string()},
             Err(e) => e
         }
