--- conflicted
+++ resolved
@@ -438,13 +438,8 @@
             return self.help();
         }
 
-<<<<<<< HEAD
-     // Check for a single argument that can be parsed as JSON
-        if args.len() == 1 {
-=======
         // Check for a single argument that can be parsed as JSON
         let send_args = if args.len() == 1 {
->>>>>>> 865a7244
             // Sometimes on the command line, people use "'" for the quotes, which json::parse doesn't
             // understand. So replace it with double-quotes
             let arg_list = args[0].replace("'", "\"");
@@ -483,16 +478,8 @@
             };
 
             let memo = if args.len() == 3 { Some(args[2].to_string()) } else {None};
-<<<<<<< HEAD
-            lightclient.do_sync(true);
-            match lightclient.do_send(vec!((args[0], value, memo))) {
-                Ok(txid) => { object!{ "txid" => txid } },
-                Err(e)   => { object!{ "error" => e } }
-            }.pretty(2)
-=======
             
             vec![(args[0].to_string(), value, memo)]
->>>>>>> 865a7244
         } else {
             return self.help()
         };
