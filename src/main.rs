use std::io::{Result, Error, ErrorKind};
use std::sync::Arc;
use std::sync::mpsc::{channel, Sender, Receiver};

use silentdragonlitelib::{commands, startup_helpers,
    lightclient::{self, LightClient, LightClientConfig},
};

use log::{info, error, LevelFilter};
use log4rs::append::rolling_file::RollingFileAppender;
use log4rs::encode::pattern::PatternEncoder;
use log4rs::config::{Appender, Config, Root};
use log4rs::filter::threshold::ThresholdFilter;
use log4rs::append::rolling_file::policy::compound::{
    CompoundPolicy,
    trigger::size::SizeTrigger,
    roll::fixed_window::FixedWindowRoller,
};



/// Build the Logging config
fn get_log_config(config: &LightClientConfig) -> Result<Config> {
    let window_size = 3; // log0, log1, log2
    let fixed_window_roller =
        FixedWindowRoller::builder().build("SilentDragonLite-light-wallet-log{}",window_size).unwrap();
    let size_limit = 5 * 1024 * 1024; // 5MB as max log file size to roll
    let size_trigger = SizeTrigger::new(size_limit);
    let compound_policy = CompoundPolicy::new(Box::new(size_trigger),Box::new(fixed_window_roller));

    Config::builder()
        .appender(
            Appender::builder()
                .filter(Box::new(ThresholdFilter::new(LevelFilter::Info)))
                .build(
                    "logfile",
                    Box::new(
                        RollingFileAppender::builder()
                            .encoder(Box::new(PatternEncoder::new("{d} {l}::{m}{n}")))
                            .build(config.get_log_path(), Box::new(compound_policy))?,
                    ),
                ),
        )
        .build(
            Root::builder()
                .appender("logfile")
                .build(LevelFilter::Debug),
        )
        .map_err(|e|Error::new(ErrorKind::Other, format!("{}", e)))
}


pub fn main() {
    // Get command line arguments
    use clap::{Arg, App};
<<<<<<< HEAD
    let matches = App::new("SilentDragon CLI")
                    .version("1.0.0")
=======
    let matches = App::new("Zecwallet CLI")
                    .version("1.1.0")
>>>>>>> 654f5269
                    .arg(Arg::with_name("seed")
                        .short("s")
                        .long("seed")
                        .value_name("seed_phrase")
                        .help("Create a new wallet with the given 24-word seed phrase. Will fail if wallet already exists")
                        .takes_value(true))
                    .arg(Arg::with_name("server")
                        .long("server")
                        .value_name("server")
                        .help("Lightwalletd server to connect to.")
                        .takes_value(true)
                        .default_value(lightclient::DEFAULT_SERVER))
                    .arg(Arg::with_name("dangerous")
                        .long("dangerous")
                        .help("Disable server TLS certificate verification. Use this if you're running a local lightwalletd with a self-signed certificate. WARNING: This is dangerous, don't use it with a server that is not your own.")
                        .takes_value(false))
                    .arg(Arg::with_name("recover")
                        .long("recover")
                        .help("Attempt to recover the seed from the wallet")
                        .takes_value(false))
                    .arg(Arg::with_name("nosync")
                        .help("By default, silentdragonlite-cli will sync the wallet at startup. Pass --nosync to prevent the automatic sync at startup.")
                        .long("nosync")
                        .short("n")
                        .takes_value(false))
                    .arg(Arg::with_name("COMMAND")
                        .help("Command to execute. If a command is not specified, silentdragonlite-cli will start in interactive mode.")
                        .required(false)
                        .index(1))
                    .arg(Arg::with_name("PARAMS")
                        .help("Params to execute command with. Run the 'help' command to get usage help.")
                        .required(false)
                        .multiple(true))
                    .get_matches();

    if matches.is_present("recover") {
        attempt_recover_seed();
        return;
    }

    let command = matches.value_of("COMMAND");
    let params = matches.values_of("PARAMS").map(|v| v.collect()).or(Some(vec![])).unwrap();

    let maybe_server  = matches.value_of("server").map(|s| s.to_string());
    let seed          = matches.value_of("seed").map(|s| s.to_string());

    let server = LightClientConfig::get_server_or_default(maybe_server);

    // Test to make sure the server has all of scheme, host and port
    if server.scheme_str().is_none() || server.host().is_none() || server.port_part().is_none() {
        eprintln!("Please provide the --server parameter as [scheme]://[host]:[port].\nYou provided: {}", server);
        return;
    }

    let dangerous = matches.is_present("dangerous");
    let nosync = matches.is_present("nosync");
    let (command_tx, resp_rx) = match startup(server, dangerous, seed, !nosync, command.is_none()) {
        Ok(c) => c,
        Err(e) => {
            eprintln!("Error during startup: {}", e);
            error!("Error during startup: {}", e);
            match e.raw_os_error() {
                Some(13) => {
                    startup_helpers::report_permission_error();
                },
                _ => {}
            }
            return;
        }
    };

    if command.is_none() {
        start_interactive(command_tx, resp_rx);
    } else {
        command_tx.send(
            (command.unwrap().to_string(),
                params.iter().map(|s| s.to_string()).collect::<Vec<String>>()))
            .unwrap();

        match resp_rx.recv() {
            Ok(s) => println!("{}", s),
            Err(e) => {
                let e = format!("Error executing command {}: {}", command.unwrap(), e);
                eprintln!("{}", e);
                error!("{}", e);
            }
        }

        // Save before exit
        command_tx.send(("save".to_string(), vec![])).unwrap();
        resp_rx.recv().unwrap();
    }
}

fn startup(server: http::Uri, dangerous: bool, seed: Option<String>, first_sync: bool, print_updates: bool)
        -> Result<(Sender<(String, Vec<String>)>, Receiver<String>)> {
    // Try to get the configuration
    let (config, latest_block_height) = LightClientConfig::create(server.clone(), dangerous)?;

    // Configure logging first.
    let log_config = get_log_config(&config)?;
    log4rs::init_config(log_config).map_err(|e| {
        std::io::Error::new(ErrorKind::Other, e)
    })?;

    let lightclient = match seed {
        Some(phrase) => Arc::new(LightClient::new_from_phrase(phrase, &config, latest_block_height)?),
        None => {
            if config.wallet_exists() {
                Arc::new(LightClient::read_from_disk(&config)?)
            } else {
                println!("Creating a new wallet");
                Arc::new(LightClient::new(&config, latest_block_height)?)
            }
        }
    };

    // Print startup Messages
    info!(""); // Blank line
    info!("Starting SilentDragonLite CLI");
    info!("Light Client config {:?}", config);

    if print_updates {
        println!("Lightclient connecting to {}", config.server);
    }

    // Start the command loop
    let (command_tx, resp_rx) = command_loop(lightclient.clone());

    // At startup, run a sync.
    if first_sync {
        let update = lightclient.do_sync(true);
        if print_updates {
            println!("{}", update);
        }
    }

    Ok((command_tx, resp_rx))
}


fn start_interactive(command_tx: Sender<(String, Vec<String>)>, resp_rx: Receiver<String>) {
    // `()` can be used when no completer is required
    let mut rl = rustyline::Editor::<()>::new();

    println!("Ready!");

    let send_command = |cmd: String, args: Vec<String>| -> String {
        command_tx.send((cmd.clone(), args)).unwrap();
        match resp_rx.recv() {
            Ok(s) => s,
            Err(e) => {
                let e = format!("Error executing command {}: {}", cmd, e);
                eprintln!("{}", e);
                error!("{}", e);
                return "".to_string()
            }
        }
    };

    let info = &send_command("info".to_string(), vec![]);
    let chain_name = json::parse(info).unwrap()["chain_name"].as_str().unwrap().to_string();

    loop {
        // Read the height first
        let height = json::parse(&send_command("height".to_string(), vec![])).unwrap()["height"].as_i64().unwrap();

        let readline = rl.readline(&format!("({}) Block:{} (type 'help') >> ",
                                                    chain_name, height));
        match readline {
            Ok(line) => {
                rl.add_history_entry(line.as_str());
                // Parse command line arguments
                let mut cmd_args = match shellwords::split(&line) {
                    Ok(args) => args,
                    Err(_)   => {
                        println!("Mismatched Quotes");
                        continue;
                    }
                };

                if cmd_args.is_empty() {
                    continue;
                }

                let cmd = cmd_args.remove(0);
                let args: Vec<String> = cmd_args;

                println!("{}", send_command(cmd, args));

                // Special check for Quit command.
                if line == "quit" {
                    break;
                }
            },
            Err(rustyline::error::ReadlineError::Interrupted) => {
                println!("CTRL-C");
                info!("CTRL-C");
                println!("{}", send_command("save".to_string(), vec![]));
                break
            },
            Err(rustyline::error::ReadlineError::Eof) => {
                println!("CTRL-D");
                info!("CTRL-D");
                println!("{}", send_command("save".to_string(), vec![]));
                break
            },
            Err(err) => {
                println!("Error: {:?}", err);
                break
            }
        }
    }
}


fn command_loop(lightclient: Arc<LightClient>) -> (Sender<(String, Vec<String>)>, Receiver<String>) {
    let (command_tx, command_rx) = channel::<(String, Vec<String>)>();
    let (resp_tx, resp_rx) = channel::<String>();

    let lc = lightclient.clone();
    std::thread::spawn(move || {
        loop {
            match command_rx.recv_timeout(std::time::Duration::from_secs(5 * 60)) {
                Ok((cmd, args)) => {
                    let args = args.iter().map(|s| s.as_ref()).collect();

                    let cmd_response = commands::do_user_command(&cmd, &args, lc.as_ref());
                    resp_tx.send(cmd_response).unwrap();

                    if cmd == "quit" {
                        info!("Quit");
                        break;
                    }
                },
                Err(_) => {
                    // Timeout. Do a sync to keep the wallet up-to-date. False to whether to print updates on the console
                    info!("Timeout, doing a sync");
                    lc.do_sync(false);
                }
            }
        }
    });

    (command_tx, resp_rx)
}

fn attempt_recover_seed() {
    use std::fs::File;
    use std::io::prelude::*;
    use std::io::{BufReader};
    use byteorder::{LittleEndian, ReadBytesExt,};
    use bip39::{Mnemonic, Language};

    // Create a Light Client Config in an attempt to recover the file.
    let config = LightClientConfig {
        server: "0.0.0.0:0".parse().unwrap(),
        chain_name: "main".to_string(),
        sapling_activation_height: 0,
        consensus_branch_id: "000000".to_string(),
        anchor_offset: 0,
        no_cert_verification: false,
    };

    let mut reader = BufReader::new(File::open(config.get_wallet_path()).unwrap());
    let version = reader.read_u64::<LittleEndian>().unwrap();
    println!("Reading wallet version {}", version);

    // Seed
    let mut seed_bytes = [0u8; 32];
    reader.read_exact(&mut seed_bytes).unwrap();

    let phrase = Mnemonic::from_entropy(&seed_bytes, Language::English,).unwrap().phrase().to_string();

    println!("Recovered seed phrase:\n{}", phrase);
}<|MERGE_RESOLUTION|>--- conflicted
+++ resolved
@@ -53,13 +53,8 @@
 pub fn main() {
     // Get command line arguments
     use clap::{Arg, App};
-<<<<<<< HEAD
     let matches = App::new("SilentDragon CLI")
-                    .version("1.0.0")
-=======
-    let matches = App::new("Zecwallet CLI")
                     .version("1.1.0")
->>>>>>> 654f5269
                     .arg(Arg::with_name("seed")
                         .short("s")
                         .long("seed")
